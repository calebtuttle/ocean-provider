#!/usr/bin/env python
# -*- coding: utf-8 -*-

"""The setup script."""

#  Copyright 2018 Ocean Protocol Foundation
#  SPDX-License-Identifier: Apache-2.0

from setuptools import find_packages, setup

with open("README.md") as readme_file:
    readme = readme_file.read()

# Installed by pip install ocean-provider
# or pip install -e .
install_requirements = [
    # Install ocean-utils first
<<<<<<< HEAD
    "Flask==1.1.2",
    "Flask-Cors==3.0.8",
    "Flask-RESTful==0.3.8",
    "flask-swagger==0.2.14",
    "flask-swagger-ui==3.25.0",
    "Jinja2>=2.10.1",
    "gunicorn==20.0.4",
    "osmosis-azure-driver==0.1.0",
    "osmosis-aws-driver==0.1.0",
    "osmosis-driver-interface==0.1.0",
    "osmosis-on-premise-driver==0.1.0",
    "osmosis-ipfs-driver==0.1.0",
    "Werkzeug>=0.15.3",
    "ocean-lib>=0.5.3",
    "requests_testadapter",
    "eciespy",
    "ipaddress",
    "dnspython",
    "flask-sieve==1.2.2",
    "Flask-SQLAlchemy==2.1",
=======
    'Flask==1.1.2',
    'Flask-Cors==3.0.8',
    'Flask-RESTful==0.3.8',
    'flask-swagger==0.2.14',
    'flask-swagger-ui==3.25.0',
    'Jinja2>=2.10.1',
    'gunicorn==20.0.4',
    'osmosis-azure-driver==0.1.0',
    'osmosis-aws-driver==0.1.0',
    'osmosis-driver-interface==0.1.0',
    'osmosis-on-premise-driver==0.1.0',
    'osmosis-ipfs-driver==0.1.0',
    'Werkzeug>=0.15.3',
    'ocean-lib>=0.5.6',
    'requests_testadapter',
    'eciespy',
    'ipaddress',
    'dnspython',
    'flask-sieve==1.2.2',
    'Flask-SQLAlchemy==2.1'
>>>>>>> 39949560
]

# Required to run setup.py:
setup_requirements = ["pytest-runner"]

test_requirements = [
    "codacy-coverage",
    "coverage",
    "docker",
    "mccabe",
    "pylint",
    "pytest",
    "pytest-watch",
    "tox",
    "plecos",
]

# Possibly required by developers of ocean-provider:
dev_requirements = [
    "bumpversion",
    "pkginfo",
    "twine",
    "watchdog",
    "python-dotenv==0.15.0",
    "flake8",
    "isort",
    "black",
    "pre-commit",
]

setup(
    author="leucothia",
    author_email="devops@oceanprotocol.com",
    classifiers=[
        "Development Status :: 2 - Pre-Alpha",
        "Intended Audience :: Developers",
        "License :: OSI Approved :: Apache Software License",
        "Natural Language :: English",
        "Programming Language :: Python :: 3.8",
    ],
    description="🐳 Ocean Provider.",
    extras_require={
        "test": test_requirements,
        "dev": dev_requirements + test_requirements,
    },
    install_requires=install_requirements,
    license="Apache Software License 2.0",
    long_description=readme,
    long_description_content_type="text/markdown",
    include_package_data=True,
    keywords="ocean-provider",
    name="ocean-provider",
    packages=find_packages(
        include=["ocean_provider", "ocean_provider.utils", "ocean_provider.app"]
    ),
    setup_requires=setup_requirements,
    test_suite="tests",
    tests_require=test_requirements,
    url="https://github.com/oceanprotocol/provider-py",
    version="0.4.6",
    zip_safe=False,
)<|MERGE_RESOLUTION|>--- conflicted
+++ resolved
@@ -15,7 +15,6 @@
 # or pip install -e .
 install_requirements = [
     # Install ocean-utils first
-<<<<<<< HEAD
     "Flask==1.1.2",
     "Flask-Cors==3.0.8",
     "Flask-RESTful==0.3.8",
@@ -29,35 +28,13 @@
     "osmosis-on-premise-driver==0.1.0",
     "osmosis-ipfs-driver==0.1.0",
     "Werkzeug>=0.15.3",
-    "ocean-lib>=0.5.3",
+    "ocean-lib>=0.5.6",
     "requests_testadapter",
     "eciespy",
     "ipaddress",
     "dnspython",
     "flask-sieve==1.2.2",
     "Flask-SQLAlchemy==2.1",
-=======
-    'Flask==1.1.2',
-    'Flask-Cors==3.0.8',
-    'Flask-RESTful==0.3.8',
-    'flask-swagger==0.2.14',
-    'flask-swagger-ui==3.25.0',
-    'Jinja2>=2.10.1',
-    'gunicorn==20.0.4',
-    'osmosis-azure-driver==0.1.0',
-    'osmosis-aws-driver==0.1.0',
-    'osmosis-driver-interface==0.1.0',
-    'osmosis-on-premise-driver==0.1.0',
-    'osmosis-ipfs-driver==0.1.0',
-    'Werkzeug>=0.15.3',
-    'ocean-lib>=0.5.6',
-    'requests_testadapter',
-    'eciespy',
-    'ipaddress',
-    'dnspython',
-    'flask-sieve==1.2.2',
-    'Flask-SQLAlchemy==2.1'
->>>>>>> 39949560
 ]
 
 # Required to run setup.py:
