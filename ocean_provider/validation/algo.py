--- conflicted
+++ resolved
@@ -292,27 +292,18 @@
 
         trusted_algorithms = privacy_options.get("publisherTrustedAlgorithms", [])
 
-<<<<<<< HEAD
         if not (algorithm_did and trusted_algorithms):
             return True
 
         try:
             trusted_dids = [algo["did"] for algo in trusted_algorithms]
             if algorithm_did not in trusted_dids:
-                self.error = f"cannot run raw algorithm on this did {self.did}."
+                self.error = f"this algorithm did {algorithm_did} is not trusted."
                 return False
         except KeyError:
             self.error = (
                 "Some algos in the publisherTrustedAlgorithms don't have a did."
             )
-=======
-        if (
-            algorithm_did
-            and trusted_algorithms
-            and algorithm_did not in trusted_algorithms
-        ):
-            self.error = f"this algorithm did {algorithm_did} is not trusted."
->>>>>>> f31156d4
             return False
 
         for trusted_algorithm in trusted_algorithms:
