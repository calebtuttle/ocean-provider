<<<<<<< HEAD
import hashlib
=======
#
# Copyright 2021 Ocean Protocol Foundation
# SPDX-License-Identifier: Apache-2.0
#
import hashlib as hash
>>>>>>> f5dce376
import ipaddress
import logging
from urllib.parse import urlparse

import dns.resolver
import requests
from ocean_lib.data_provider.data_service_provider import DataServiceProvider
from ocean_provider.utils.basics import get_config, get_provider_wallet

logger = logging.getLogger(__name__)

REQUEST_TIMEOUT = 3
CHUNK_SIZE = 8192


def is_safe_url(url):
    if not is_safe_schema(url):
        return False

    result = urlparse(url)

    return is_safe_domain(result.netloc)


def is_safe_schema(url):
    try:
        result = urlparse(url)
        return all([result.scheme, result.netloc, result.path])
    except:  # noqa
        return False


def is_ip(address):
    return address.replace(".", "").isnumeric()


def is_this_same_provider(url):
    result = urlparse(url)

    try:
        return (
            DataServiceProvider()
            .get_provider_address(f"{result.scheme}://{result.netloc}/")
            .lower()
            == get_provider_wallet().address.lower()
        )
    # the try/except can be removed after changes in ocean.py
    except requests.exceptions.ConnectionError:
        return False


def _get_records(domain, record_type):
    DNS_RESOLVER = dns.resolver.Resolver()
    try:
        return DNS_RESOLVER.resolve(domain, record_type, search=True)
    except Exception as e:
        logger.info(f"[i] Cannot get {record_type} record for domain {domain}: {e}\n")

        return None


def is_safe_domain(domain):
    ip_v4_records = _get_records(domain, "A")
    ip_v6_records = _get_records(domain, "AAAA")

    result = validate_dns_records(domain, ip_v4_records, "A") and validate_dns_records(
        domain, ip_v6_records, "AAAA"
    )

    if not is_ip(domain):
        return result

    return result and validate_dns_records(domain, domain, "")


def validate_dns_records(domain, records, record_type):
    """
    Verify if all DNS records resolve to public IP addresses.
    Return True if they do, False if any error has been detected.
    """
    if records is None:
        return True

    for record in records:
        if not validate_dns_record(record, domain, record_type):
            return False

    return True


def validate_dns_record(record, domain, record_type):
    value = record if isinstance(record, str) else record.to_text().strip()
    allow_non_public_ip = get_config().allow_non_public_ip

    try:
        ip = ipaddress.ip_address(value)
        # noqa See https://docs.python.org/3/library/ipaddress.html#ipaddress.IPv4Address.is_global
        if ip.is_private or ip.is_reserved or ip.is_loopback:
            if allow_non_public_ip:
                logger.warning(
                    f"[!] DNS record type {record_type} for domain name "
                    f"{domain} resolves to a non public IP address {value}, "
                    "but allowed by config!"
                )
                return True
            else:
                logger.error(
                    f"[!] DNS record type {record_type} for domain name "
                    f"{domain} resolves to a non public IP address {value}. "
                )

                return False
    except ValueError:
        logger.info("[!] '%s' is not valid IP address!" % value)
        return False

    return True


def check_url_details(url, with_checksum=False):
    """
    If the url argument is invalid, returns False and empty dictionary.
    Otherwise it returns True and a dictionary containing contentType and
    contentLength. If the with_checksum flag is set to True, it also returns
    the file checksum and the checksumType (currently hardcoded to sha256)
    """
    try:
        if not is_safe_url(url):
            return False, {}

        result, extra_data = _get_result_from_url(url, with_checksum=with_checksum)

        if result.status_code == 200:
            content_type = result.headers.get("Content-Type")
            content_length = result.headers.get("Content-Length")

            if content_type or content_length:
                details = {
                    "contentLength": content_length or "",
                    "contentType": content_type or "",
                }

                if extra_data:
                    details.update(extra_data)

                return True, details

    except requests.exceptions.InvalidSchema:
        pass
    except requests.exceptions.MissingSchema:
        pass
    except requests.exceptions.ConnectionError:
        pass

    return False, {}


def _get_result_from_url(url, with_checksum=False):
    result = requests.options(url, timeout=REQUEST_TIMEOUT)

    if (
        not with_checksum
        and result.status_code == 200
        and result.headers.get("Content-Type")
        and result.headers.get("Content-Length")
    ):
        return result, {}

    if not with_checksum:
        # fallback on GET request
        return requests.get(url, stream=True, timeout=REQUEST_TIMEOUT), {}

    sha = hashlib.sha256()

    with requests.get(url, stream=True) as r:
        r.raise_for_status()
        for chunk in r.iter_content(chunk_size=CHUNK_SIZE):
            sha.update(chunk)

    return r, {"checksum": sha.hexdigest(), "checksumType": "sha256"}<|MERGE_RESOLUTION|>--- conflicted
+++ resolved
@@ -1,12 +1,8 @@
-<<<<<<< HEAD
-import hashlib
-=======
 #
 # Copyright 2021 Ocean Protocol Foundation
 # SPDX-License-Identifier: Apache-2.0
 #
-import hashlib as hash
->>>>>>> f5dce376
+import hashlib
 import ipaddress
 import logging
 from urllib.parse import urlparse
